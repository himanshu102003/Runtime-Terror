--- conflicted
+++ resolved
@@ -82,7 +82,6 @@
     base_requirements = f"""Generate comprehensive JUnit 5 test cases for the TARGET CLASS below.
 Requirements:
 1. Use proper package declaration: package {package_name};
-<<<<<<< HEAD
 2. Include all necessary imports (use standard JUnit 5 and Mockito imports)
 3. Use @ExtendWith(MockitoExtension.class) for mocking
 4. For static method mocking, use try-with-resources: try (MockedStatic<ClassName> mock = Mockito.mockStatic(ClassName.class))
@@ -103,22 +102,7 @@
 
 Source code:
 {source_code}
-=======
-2. Include only required imports (avoid unused imports)
-3. Use @ExtendWith(MockitoExtension.class)
-4. Cover all public methods (happy path, edge cases, exceptional scenarios)
-5. Use descriptive test method names (method_condition_expected)
-6. Use clear assertions; group Arrange / Act / Assert separation by blank lines
-7. Mock external collaborators (repositories, services, time sources, etc.)
-8. No comments, markdown, or explanation — ONLY valid Java source
-9. Cover validation or constraint violations where applicable
-10. Prefer parameterized tests where it reduces duplication (optional)
->>>>>>> 25875183
 """
-    if project_context:
-        prompt = base_requirements + "\nPROJECT CONTEXT (condensed):\n" + project_context + "\n--- END CONTEXT ---\n\nTARGET CLASS SOURCE:\n" + source_code
-    else:
-        prompt = base_requirements + "\nTARGET CLASS SOURCE:\n" + source_code
     
     request_body = {
         "contents": [{
